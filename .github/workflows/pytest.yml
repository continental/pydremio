
name: Test with pytest

on:
  push:
    branches: [ "main" ]
  pull_request:
<<<<<<< HEAD
    branches: [ "main"  ]
=======
    branches: [ "main" ]
>>>>>>> 1920ad3f

permissions:
  contents: read

jobs:
  test:
<<<<<<< HEAD
    runs-on: ubuntu-latest
=======

    runs-on: ubuntu-latest

>>>>>>> 1920ad3f
    steps:
    - uses: actions/checkout@v4
    - name: Set up Python 3.13
      uses: actions/setup-python@v5
      with:
        python-version: "3.13"
    - name: Install dependencies
      run: |
        python -m pip install --upgrade pip
        pip install pytest
        pip install .[test]
        pip install .
    - name: Test with pytest
      run: |
        python -m pytest<|MERGE_RESOLUTION|>--- conflicted
+++ resolved
@@ -5,24 +5,14 @@
   push:
     branches: [ "main" ]
   pull_request:
-<<<<<<< HEAD
-    branches: [ "main"  ]
-=======
     branches: [ "main" ]
->>>>>>> 1920ad3f
 
 permissions:
   contents: read
 
 jobs:
   test:
-<<<<<<< HEAD
     runs-on: ubuntu-latest
-=======
-
-    runs-on: ubuntu-latest
-
->>>>>>> 1920ad3f
     steps:
     - uses: actions/checkout@v4
     - name: Set up Python 3.13
