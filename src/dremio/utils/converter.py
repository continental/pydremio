from dataclasses import asdict
from uuid import UUID
<<<<<<< HEAD
from typing import Union
=======
from typing import Any, Type, Union
import re
>>>>>>> 442e106d


def to_dict(d) -> dict:
    # print('obj',obj)
    d = asdict(d)
    result = {}
    for key, value in d.items():
        if isinstance(value, UUID):
            result[key] = str(value)
        if isinstance(key, str):
            if key[0] == "_" and key[1] != "_":
                continue
        result[key] = value
    return result


def path_to_list(path: Union[str, list[str]]) -> list[str]:
    if isinstance(path, list):
        # Preserve blanks, just remove surrounding double quotes if any
        return [p.replace('"', "") for p in path if p]

    if not isinstance(path, str):
        raise ValueError("path must be a string or list of strings")

    # Regex to match:
    # - Single-quoted strings with escapes
    # - Or plain dot-separated unquoted segments
    token_pattern = re.compile(r"""
        '([^'\\]*(?:\\.[^'\\]*)*)' |   # Group 1: quoted
        ([^.]+)                        # Group 2: unquoted
    """, re.VERBOSE)

    tokens = []
    for match in token_pattern.finditer(path):
        quoted, unquoted = match.groups()
        if quoted is not None:
            tokens.append(quoted.replace("\\'", "'"))
        elif unquoted is not None:
            tokens.append(unquoted.replace('"', ""))  # Preserve blanks, no strip

    return [t for t in tokens if t]
<<<<<<< HEAD
    
=======

>>>>>>> 442e106d

def path_to_dotted(path: Union[list[str], str]) -> str:
    path = path_to_list(path)
    return '"' + '"."'.join(path) + '"'


def clear_at(d: dict) -> dict:
    res = {}

    for k, v in d.items():
        if k[0] == "@":
            res[k[1:]] = v
            continue
        res[k] = v

    return res<|MERGE_RESOLUTION|>--- conflicted
+++ resolved
@@ -1,11 +1,7 @@
 from dataclasses import asdict
 from uuid import UUID
-<<<<<<< HEAD
 from typing import Union
-=======
-from typing import Any, Type, Union
 import re
->>>>>>> 442e106d
 
 
 def to_dict(d) -> dict:
@@ -47,11 +43,7 @@
             tokens.append(unquoted.replace('"', ""))  # Preserve blanks, no strip
 
     return [t for t in tokens if t]
-<<<<<<< HEAD
-    
-=======
 
->>>>>>> 442e106d
 
 def path_to_dotted(path: Union[list[str], str]) -> str:
     path = path_to_list(path)
